--- conflicted
+++ resolved
@@ -119,12 +119,8 @@
     this._url = url;
     this._requestInit = opts?.requestInit;
     this._authProvider = opts?.authProvider;
-<<<<<<< HEAD
-    this._reconnectionOptions = opts?.reconnectionOptions || this._defaultReconnectionOptions;
     this._sessionId = opts?.sessionId;
-=======
     this._reconnectionOptions = opts?.reconnectionOptions ?? DEFAULT_STREAMABLE_HTTP_RECONNECTION_OPTIONS;
->>>>>>> 67a4595a
   }
 
   private async _authThenStart(): Promise<void> {
@@ -144,11 +140,7 @@
       throw new UnauthorizedError();
     }
 
-<<<<<<< HEAD
-    return await this._startOrAuthSse();
-=======
-    return await this._startOrAuthStandaloneSSE({ lastEventId: undefined });
->>>>>>> 67a4595a
+    return await this._startOrAuthSse({ lastEventId: undefined });
   }
 
   private async _commonHeaders(): Promise<Headers> {
@@ -169,13 +161,9 @@
     );
   }
 
-<<<<<<< HEAD
-  private async _startOrAuthSse(lastEventId?: string): Promise<void> {
-=======
-
-  private async _startOrAuthStandaloneSSE(options: StartSSEOptions): Promise<void> {
+
+  private async _startOrAuthSse(options: StartSSEOptions): Promise<void> {
     const { lastEventId } = options;
->>>>>>> 67a4595a
     try {
       // Try to open an initial SSE stream with GET to listen for server messages
       // This is optional according to the spec - server may not support it
@@ -258,11 +246,7 @@
     // Schedule the reconnection
     setTimeout(() => {
       // Use the last event ID to resume where we left off
-<<<<<<< HEAD
-      this._startOrAuthSse(lastEventId).catch(error => {
-=======
-      this._startOrAuthStandaloneSSE({ lastEventId }).catch(error => {
->>>>>>> 67a4595a
+      this._startOrAuthSse({ lastEventId }).catch(error => {
         this.onerror?.(new Error(`Failed to reconnect SSE stream: ${error instanceof Error ? error.message : String(error)}`));
         // Schedule another attempt if this one failed, incrementing the attempt counter
         this._scheduleReconnection(lastEventId, attemptCount + 1);
@@ -367,7 +351,7 @@
       const { lastEventId, onLastEventIdUpdate } = options ?? {};
       if (lastEventId) {
         // If we have at last event ID, we need to reconnect the SSE stream
-        this._startOrAuthSse(lastEventId).catch(err => this.onerror?.(err));
+        this._startOrAuthSse({ lastEventId }).catch(err => this.onerror?.(err));
         return;
       }
 
@@ -414,11 +398,7 @@
         // if it's supported by the server
         if (isJSONRPCNotification(message) && message.method === "notifications/initialized") {
           // Start without a lastEventId since this is a fresh connection
-<<<<<<< HEAD
-          this._startOrAuthSse().catch(err => this.onerror?.(err));
-=======
-          this._startOrAuthStandaloneSSE({ lastEventId: undefined }).catch(err => this.onerror?.(err));
->>>>>>> 67a4595a
+          this._startOrAuthSse({ lastEventId: undefined }).catch(err => this.onerror?.(err));
         }
         return;
       }
@@ -433,14 +413,10 @@
 
       if (hasRequests) {
         if (contentType?.includes("text/event-stream")) {
-<<<<<<< HEAD
           // Handle SSE stream responses for requests
           // We use the same handler as standalone streams, which now supports
           // reconnection with the last event ID
           this._handleSseStream(response.body, onLastEventIdUpdate);
-=======
-          this._handleSseStream(response.body);
->>>>>>> 67a4595a
         } else if (contentType?.includes("application/json")) {
           // For non-streaming servers, we might get direct JSON responses
           const data = await response.json();
