--- conflicted
+++ resolved
@@ -18,8 +18,8 @@
 import { ResourceTemplate } from "./mcp.js";
 import { completable } from "./completable.js";
 import { UriTemplate } from "../shared/uriTemplate.js";
-<<<<<<< HEAD
 import { RequestInfo } from "./types/types.js";
+import { getDisplayName } from "../shared/metadataUtils.js";
 
 const mockRequestInfo: RequestInfo = {
   headers: {
@@ -27,9 +27,6 @@
     'accept': 'application/json',
   },
 };
-=======
-import { getDisplayName } from "../shared/metadataUtils.js";
->>>>>>> 61ef3c99
 
 describe("McpServer", () => {
   /***
